--- conflicted
+++ resolved
@@ -1,105 +1,84 @@
-/* 
- * Licensed to the Apache Software Foundation (ASF) under one or more
- * contributor license agreements.  See the NOTICE file distributed with
- * this work for additional information regarding copyright ownership.
- * The ASF licenses this file to You under the Apache License, Version 2.0
- * (the "License"); you may not use this file except in compliance with
- * the License.  You may obtain a copy of the License at
- * 
- * http://www.apache.org/licenses/LICENSE-2.0
- * 
- * Unless required by applicable law or agreed to in writing, software
- * distributed under the License is distributed on an "AS IS" BASIS,
- * WITHOUT WARRANTIES OR CONDITIONS OF ANY KIND, either express or implied.
- * See the License for the specific language governing permissions and
- * limitations under the License.
- */
-
-using System;
-
-namespace Lucene.Net.Util
-{
-	
-	/// <summary> Use by certain classes to match version compatibility
-	/// across releases of Lucene.
-    ///  <p/>
-    ///  <b>WARNING</b>: When changing the version parameter
-    ///  that you supply to components in Lucene, do not simply
-    ///  change the version at search-time, but instead also adjust
-    ///  your indexing code to match, and re-index.
-	/// </summary>
-	[Serializable]
-	public sealed class Version:Parameter
-	{
-<<<<<<< HEAD
-		
-		/// <summary>Use this to get the latest &amp; greatest settings, bug
-		/// fixes, etc, for Lucene.
-		/// 
-=======
-        /// <summary>
->>>>>>> 0ce47508
-		/// <p/><b>WARNING</b>: if you use this setting, and then
-		/// upgrade to a newer release of Lucene, sizable changes
-		/// may happen.  If precise back compatibility is important
-		/// then you should instead explicitly specify an actual
-		/// version.
-        /// If you use this constant then you may need to
-        /// <b>re-index all of your documents</b> when upgrading
-        /// Lucene, as the way text is indexed may have changed.
-        /// Additionally, you may need to <b>re-test your entire
-        /// application</b> to ensure it behaves as expected, as
-        /// some defaults may have changed and may break functionality
-        /// in your application.
-		/// </summary>
-        [Obsolete("Use an actual version instead.")]
-		public static readonly Version LUCENE_CURRENT = new Version("LUCENE_CURRENT", 0);
-		
-		/// <summary>Match settings and bugs in Lucene's 2.0 release. </summary>
-		public static readonly Version LUCENE_20 = new Version("LUCENE_20", 2000);
-		
-		/// <summary>Match settings and bugs in Lucene's 2.1 release. </summary>
-		public static readonly Version LUCENE_21 = new Version("LUCENE_21", 2100);
-		
-		/// <summary>Match settings and bugs in Lucene's 2.2 release. </summary>
-		public static readonly Version LUCENE_22 = new Version("LUCENE_22", 2200);
-		
-		/// <summary>Match settings and bugs in Lucene's 2.3 release. </summary>
-		public static readonly Version LUCENE_23 = new Version("LUCENE_23", 2300);
-<<<<<<< HEAD
-		
-		/// <summary>Match settings and bugs in Lucene's 2.4 release.</summary>
-		/// <deprecated> This will be removed in 3.0 
-		/// </deprecated>
-        [Obsolete("This will be removed in 3.0 ")]
-		public static readonly Version LUCENE_24 = new Version("LUCENE_24", 2400);
-		
-		/// <summary>Match settings and bugs in Lucene's 2.9 release.</summary>
-		/// <deprecated> This will be removed in 3.0 
-		/// </deprecated>
-        [Obsolete("This will be removed in 3.0 ")]
-=======
-
-        /// <summary>Match settings and bugs in Lucene's 2.3 release. </summary>
-		public static readonly Version LUCENE_24 = new Version("LUCENE_24", 2400);
-
-        /// <summary>Match settings and bugs in Lucene's 2.3 release. 
-        /// Use this to get the latest & greatest settings, bug
-        /// fixes, etc, for Lucene.
-        /// </summary>
->>>>>>> 0ce47508
-		public static readonly Version LUCENE_29 = new Version("LUCENE_29", 2900);
-		
-		private int v;
-		
-		public Version(System.String name, int v):base(name)
-		{
-			this.v = v;
-		}
-		
-		public bool OnOrAfter(Version other)
-		{
-			return v == 0 || v >= other.v;
-		}
-	}
+/* 
+ * Licensed to the Apache Software Foundation (ASF) under one or more
+ * contributor license agreements.  See the NOTICE file distributed with
+ * this work for additional information regarding copyright ownership.
+ * The ASF licenses this file to You under the Apache License, Version 2.0
+ * (the "License"); you may not use this file except in compliance with
+ * the License.  You may obtain a copy of the License at
+ * 
+ * http://www.apache.org/licenses/LICENSE-2.0
+ * 
+ * Unless required by applicable law or agreed to in writing, software
+ * distributed under the License is distributed on an "AS IS" BASIS,
+ * WITHOUT WARRANTIES OR CONDITIONS OF ANY KIND, either express or implied.
+ * See the License for the specific language governing permissions and
+ * limitations under the License.
+ */
+
+using System;
+
+namespace Lucene.Net.Util
+{
+	
+	/// <summary> Use by certain classes to match version compatibility
+	/// across releases of Lucene.
+    ///  <p/>
+    ///  <b>WARNING</b>: When changing the version parameter
+    ///  that you supply to components in Lucene, do not simply
+    ///  change the version at search-time, but instead also adjust
+    ///  your indexing code to match, and re-index.
+	/// </summary>
+	[Serializable]
+	public sealed class Version:Parameter
+	{
+        /// <summary>
+		/// <p/><b>WARNING</b>: if you use this setting, and then
+		/// upgrade to a newer release of Lucene, sizable changes
+		/// may happen.  If precise back compatibility is important
+		/// then you should instead explicitly specify an actual
+		/// version.
+        /// If you use this constant then you may need to
+        /// <b>re-index all of your documents</b> when upgrading
+        /// Lucene, as the way text is indexed may have changed.
+        /// Additionally, you may need to <b>re-test your entire
+        /// application</b> to ensure it behaves as expected, as
+        /// some defaults may have changed and may break functionality
+        /// in your application.
+		/// </summary>
+        [Obsolete("Use an actual version instead.")]
+		public static readonly Version LUCENE_CURRENT = new Version("LUCENE_CURRENT", 0);
+		
+		/// <summary>Match settings and bugs in Lucene's 2.0 release. </summary>
+		public static readonly Version LUCENE_20 = new Version("LUCENE_20", 2000);
+		
+		/// <summary>Match settings and bugs in Lucene's 2.1 release. </summary>
+		public static readonly Version LUCENE_21 = new Version("LUCENE_21", 2100);
+		
+		/// <summary>Match settings and bugs in Lucene's 2.2 release. </summary>
+		public static readonly Version LUCENE_22 = new Version("LUCENE_22", 2200);
+		
+		/// <summary>Match settings and bugs in Lucene's 2.3 release. </summary>
+		public static readonly Version LUCENE_23 = new Version("LUCENE_23", 2300);
+
+        /// <summary>Match settings and bugs in Lucene's 2.3 release. </summary>
+		public static readonly Version LUCENE_24 = new Version("LUCENE_24", 2400);
+
+        /// <summary>Match settings and bugs in Lucene's 2.3 release. 
+        /// Use this to get the latest & greatest settings, bug
+        /// fixes, etc, for Lucene.
+        /// </summary>
+		public static readonly Version LUCENE_29 = new Version("LUCENE_29", 2900);
+		
+		private int v;
+		
+		public Version(System.String name, int v):base(name)
+		{
+			this.v = v;
+		}
+		
+		public bool OnOrAfter(Version other)
+		{
+			return v == 0 || v >= other.v;
+		}
+	}
 }