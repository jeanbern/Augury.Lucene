--- conflicted
+++ resolved
@@ -1,363 +1,223 @@
-<<<<<<< HEAD
-/* 
- * Licensed to the Apache Software Foundation (ASF) under one or more
- * contributor license agreements.  See the NOTICE file distributed with
- * this work for additional information regarding copyright ownership.
- * The ASF licenses this file to You under the Apache License, Version 2.0
- * (the "License"); you may not use this file except in compliance with
- * the License.  You may obtain a copy of the License at
- * 
- * http://www.apache.org/licenses/LICENSE-2.0
- * 
- * Unless required by applicable law or agreed to in writing, software
- * distributed under the License is distributed on an "AS IS" BASIS,
- * WITHOUT WARRANTIES OR CONDITIONS OF ANY KIND, either express or implied.
- * See the License for the specific language governing permissions and
- * limitations under the License.
-=======
-/* 
- * Licensed to the Apache Software Foundation (ASF) under one or more
- * contributor license agreements.  See the NOTICE file distributed with
- * this work for additional information regarding copyright ownership.
- * The ASF licenses this file to You under the Apache License, Version 2.0
- * (the "License"); you may not use this file except in compliance with
- * the License.  You may obtain a copy of the License at
- * 
- * http://www.apache.org/licenses/LICENSE-2.0
- * 
- * Unless required by applicable law or agreed to in writing, software
- * distributed under the License is distributed on an "AS IS" BASIS,
- * WITHOUT WARRANTIES OR CONDITIONS OF ANY KIND, either express or implied.
- * See the License for the specific language governing permissions and
- * limitations under the License.
->>>>>>> 7a1c8c60
- */
-
-using System;
-
-// for javadoc
-using System.Collections.Generic;
-using Lucene.Net.Util;
-using IndexReader = Lucene.Net.Index.IndexReader;
-using ScoreDoc = Lucene.Net.Search.ScoreDoc;
-using Searcher = Lucene.Net.Search.Searcher;
-<<<<<<< HEAD
-using Lucene.Net.Index;
-using System.Text;
-
-namespace Lucene.Net.Documents
-=======
-
-namespace Lucene.Net.Document
->>>>>>> 7a1c8c60
-{
-
-    /// <summary>Documents are the unit of indexing and search.
-    /// 
-    /// A Document is a set of fields.  Each field has a name and a textual value.
-    /// A field may be <see cref="IFieldable.IsStored()">stored</see> with the document, in which
-    /// case it is returned with search hits on the document.  Thus each document
-    /// should typically contain one or more stored fields which uniquely identify
-    /// it.
-    /// 
-    /// <p/>Note that fields which are <i>not</i> <see cref="IFieldable.IsStored()">stored</see> are
-    /// <i>not</i> available in documents retrieved from the index, e.g. with <see cref="ScoreDoc.Doc" />,
-    /// <see cref="Searcher.Doc(int)" /> or <see cref="IndexReader.Document(int)" />.
-    /// </summary>
-
-    [Serializable]
-<<<<<<< HEAD
-    public sealed class Document : IEnumerable<IIndexableField>
-    {
-        internal IList<IIndexableField> fields = new List<IIndexableField>();
-
-        /// <summary>Constructs a new document with no fields. </summary>
-        public Document()
-=======
-    public sealed class Document
-    {
-        private readonly List<IndexableField> fields = new List<IndexableField>();
-
-        public List<IndexableField> Fields
-        {
-            get { return fields; }
-        }
-
-        /// <summary>Constructs a new document with no fields. </summary>
-        public Document()
-        {
-        }
-
-        public Document(StoredDocument storedDoc)
->>>>>>> 7a1c8c60
-        {
-        }
-
-
-<<<<<<< HEAD
-        public void Add(IIndexableField field)
-=======
-                Add(newField);
-            }
-        }
-
-        public void Add(IndexableField field)
->>>>>>> 7a1c8c60
-        {
-            fields.Add(field);
-        }
-
-        public void RemoveField(String name)
-        {
-<<<<<<< HEAD
-            for (int i = fields.Count - 1; i >= 0; i--)
-            {
-                IIndexableField field = fields[i];
-=======
-            System.Collections.Generic.IEnumerator<IndexableField> it = fields.GetEnumerator();
-            while (it.MoveNext())
-            {
-                IndexableField field = it.Current;
->>>>>>> 7a1c8c60
-                if (field.Name.Equals(name))
-                {
-                    fields.RemoveAt(i);
-                    return;
-                }
-            }
-        }
-
-        /// <summary> <p/>Removes all fields with the given name from the document.
-        /// If there is no field with the specified name, the document remains unchanged.<p/>
-        /// <p/> Note that the removeField(s) methods like the add method only make sense 
-        /// prior to adding a document to an index. These methods cannot
-        /// be used to change the content of an existing index! In order to achieve this,
-        /// a document has to be deleted from an index and a new changed version of that
-        /// document has to be added.<p/>
-        /// </summary>
-<<<<<<< HEAD
-        public void RemoveFields(String name)
-        {
-            for (int i = fields.Count - 1; i >= 0; i--)
-            {
-                IIndexableField field = fields[i];
-=======
-        public void RemoveFields(System.String name)
-        {
-            for (int i = fields.Count - 1; i >= 0; i--)
-            {
-                IndexableField field = fields[i];
->>>>>>> 7a1c8c60
-                if (field.Name.Equals(name))
-                {
-                    fields.RemoveAt(i);
-                }
-            }
-        }
-
-        public BytesRef[] GetBinaryValues(String name)
-        {
-            List<BytesRef> result = new List<BytesRef>();
-
-<<<<<<< HEAD
-            foreach (IIndexableField field in fields)
-            {
-                if (field.Name.Equals(name))
-                {
-                    BytesRef bytes = field.BinaryValue;
-=======
-            System.Collections.Generic.IEnumerator<IndexableField> it = fields.GetEnumerator();
-            while (it.MoveNext())
-            {
-                IndexableField field = it.Current;
-                if (field.Name.Equals(name))
-                {
-                    BytesRef bytes = field.BinaryValue();
->>>>>>> 7a1c8c60
-                    if (bytes != null)
-                    {
-                        result.Add(bytes);
-                    }
-                }
-            }
-
-            return result.ToArray();
-        }
-
-<<<<<<< HEAD
-        public BytesRef GetBinaryValue(String name)
-        {
-            foreach (IIndexableField field in fields)
-            {
-                if (field.Name.Equals(name))
-                {
-                    BytesRef bytes = field.BinaryValue;
-=======
-
-        /// <summary>Returns a field with the given name if any exist in this document, or
-        /// null.  If multiple fields exists with this name, this method returns the
-        /// first value added.
-        /// Do not use this method with lazy loaded fields.
-        /// </summary>
-        public BytesRef GetBinaryValue(String name)
-        {
-            foreach (IndexableField field in fields)
-            {
-                if (field.Name.Equals(name))
-                {
-                    BytesRef bytes = field.BinaryValue();
->>>>>>> 7a1c8c60
-                    if (bytes != null)
-                    {
-                        return bytes;
-                    }
-                }
-            }
-            return null;
-        }
-
-
-<<<<<<< HEAD
-        /// <summary>Returns a field with the given name if any exist in this document, or
-        /// null.  If multiple fields exists with this name, this method returns the
-        /// first value added.
-        /// Do not use this method with lazy loaded fields.
-        /// </summary>
-        public IIndexableField GetField(String name)
-        {
-            foreach (IIndexableField field in fields)
-=======
-        public IndexableField GetField(String name)
-        {
-            foreach (IndexableField field in fields)
->>>>>>> 7a1c8c60
-            {
-                if (field.Name.Equals(name))
-                {
-                    return field;
-                }
-            }
-            return null;
-        }
-
-<<<<<<< HEAD
-        public IIndexableField[] GetFields(String name)
-        {
-            List<IIndexableField> result = new List<IIndexableField>();
-            foreach (IIndexableField field in fields)
-=======
-        public IndexableField[] GetFields(String name)
-        {
-            List<IndexableField> result = new List<IndexableField>();
-            foreach (IndexableField field in fields)
->>>>>>> 7a1c8c60
-            {
-                if (field.Name.Equals(name))
-                {
-                    result.Add(field);
-                }
-            }
-
-            return result.ToArray();
-        }
-
-<<<<<<< HEAD
-        public IList<IIndexableField> GetFields()
-=======
-        public List<IndexableField> GetFields()
->>>>>>> 7a1c8c60
-        {
-            return fields;
-        }
-
-        private static readonly String[] NO_STRINGS = new String[0];
-
-<<<<<<< HEAD
-        public String[] GetValues(String name)
-        {
-            List<String> result = new List<String>();
-            foreach (IIndexableField field in fields)
-            {
-                if (field.Name.Equals(name) && field.StringValue != null)
-                {
-                    result.Add(field.StringValue);
-=======
-
-        public String[] GetValues(String name)
-        {
-            List<String> result = new List<String>();
-            foreach (IndexableField field in fields)
-            {
-                if (field.Name.Equals(name) && field.StringValue() != null)
-                {
-                    result.Add(field.StringValue());
->>>>>>> 7a1c8c60
-                }
-            }
-
-            if (result.Count == 0)
-            {
-                return NO_STRINGS;
-            }
-
-            return result.ToArray();
-        }
-
-<<<<<<< HEAD
-        public String Get(String name)
-        {
-            foreach (IIndexableField field in fields)
-            {
-                if (field.Name.Equals(name) && field.StringValue != null)
-                {
-                    return field.StringValue;
-=======
-
-        public String Get(String name)
-        {
-            foreach (IndexableField field in fields)
-            {
-                if (field.Name.Equals(name) && field.StringValue() != null)
-                {
-                    return field.StringValue();
->>>>>>> 7a1c8c60
-                }
-            }
-            return null;
-        }
-
-        /// <summary>Prints the fields of a document for human consumption. </summary>
-<<<<<<< HEAD
-        public override String ToString()
-        {
-            StringBuilder buffer = new StringBuilder();
-            buffer.Append("Document<");
-            for (int i = 0; i < fields.Count; i++)
-            {
-                IIndexableField field = fields[i];
-=======
-        public override System.String ToString()
-        {
-            System.Text.StringBuilder buffer = new System.Text.StringBuilder();
-            buffer.Append("Document<");
-            for (int i = 0; i < fields.Count; i++)
-            {
-                IndexableField field = fields[i];
->>>>>>> 7a1c8c60
-                buffer.Append(field.ToString());
-                if (i != fields.Count - 1)
-                    buffer.Append(" ");
-            }
-            buffer.Append(">");
-            return buffer.ToString();
-        }
-
-<<<<<<< HEAD
-        public System.Collections.Generic.IList<IIndexableField> fields_ForNUnit
-        {
-            get { return fields; }
-        }
-=======
->>>>>>> 7a1c8c60
-    }
+/* 
+ * Licensed to the Apache Software Foundation (ASF) under one or more
+ * contributor license agreements.  See the NOTICE file distributed with
+ * this work for additional information regarding copyright ownership.
+ * The ASF licenses this file to You under the Apache License, Version 2.0
+ * (the "License"); you may not use this file except in compliance with
+ * the License.  You may obtain a copy of the License at
+ * 
+ * http://www.apache.org/licenses/LICENSE-2.0
+ * 
+ * Unless required by applicable law or agreed to in writing, software
+ * distributed under the License is distributed on an "AS IS" BASIS,
+ * WITHOUT WARRANTIES OR CONDITIONS OF ANY KIND, either express or implied.
+ * See the License for the specific language governing permissions and
+ * limitations under the License.
+ */
+
+using System;
+
+// for javadoc
+using System.Collections.Generic;
+using Lucene.Net.Util;
+using IndexReader = Lucene.Net.Index.IndexReader;
+using ScoreDoc = Lucene.Net.Search.ScoreDoc;
+using Searcher = Lucene.Net.Search.Searcher;
+using Lucene.Net.Index;
+using System.Text;
+
+namespace Lucene.Net.Documents
+{
+
+    /// <summary>Documents are the unit of indexing and search.
+    /// 
+    /// A Document is a set of fields.  Each field has a name and a textual value.
+    /// A field may be <see cref="IFieldable.IsStored()">stored</see> with the document, in which
+    /// case it is returned with search hits on the document.  Thus each document
+    /// should typically contain one or more stored fields which uniquely identify
+    /// it.
+    /// 
+    /// <p/>Note that fields which are <i>not</i> <see cref="IFieldable.IsStored()">stored</see> are
+    /// <i>not</i> available in documents retrieved from the index, e.g. with <see cref="ScoreDoc.Doc" />,
+    /// <see cref="Searcher.Doc(int)" /> or <see cref="IndexReader.Document(int)" />.
+    /// </summary>
+
+    [Serializable]
+    public sealed class Document : IEnumerable<IIndexableField>
+    {
+        internal IList<IIndexableField> fields = new List<IIndexableField>();
+
+        /// <summary>Constructs a new document with no fields. </summary>
+        public Document()
+        {
+        }
+        
+        public void Add(IIndexableField field)
+        {
+            fields.Add(field);
+        }
+
+        public void RemoveField(String name)
+        {
+            for (int i = fields.Count - 1; i >= 0; i--)
+            {
+                IIndexableField field = fields[i];
+
+                if (field.Name.Equals(name))
+                {
+                    fields.RemoveAt(i);
+                    return;
+                }
+            }
+        }
+
+        /// <summary> <p/>Removes all fields with the given name from the document.
+        /// If there is no field with the specified name, the document remains unchanged.<p/>
+        /// <p/> Note that the removeField(s) methods like the add method only make sense 
+        /// prior to adding a document to an index. These methods cannot
+        /// be used to change the content of an existing index! In order to achieve this,
+        /// a document has to be deleted from an index and a new changed version of that
+        /// document has to be added.<p/>
+        /// </summary>
+        public void RemoveFields(String name)
+        {
+            for (int i = fields.Count - 1; i >= 0; i--)
+            {
+                IIndexableField field = fields[i];
+
+                if (field.Name.Equals(name))
+                {
+                    fields.RemoveAt(i);
+                }
+            }
+        }
+
+        public BytesRef[] GetBinaryValues(String name)
+        {
+            List<BytesRef> result = new List<BytesRef>();
+
+            foreach (IIndexableField field in fields)
+            {
+                if (field.Name.Equals(name))
+                {
+                    BytesRef bytes = field.BinaryValue;
+
+                    if (bytes != null)
+                    {
+                        result.Add(bytes);
+                    }
+                }
+            }
+
+            return result.ToArray();
+        }
+
+        public BytesRef GetBinaryValue(String name)
+        {
+            foreach (IIndexableField field in fields)
+            {
+                if (field.Name.Equals(name))
+                {
+                    BytesRef bytes = field.BinaryValue;
+
+                    if (bytes != null)
+                    {
+                        return bytes;
+                    }
+                }
+            }
+            return null;
+        }
+
+
+        /// <summary>Returns a field with the given name if any exist in this document, or
+        /// null.  If multiple fields exists with this name, this method returns the
+        /// first value added.
+        /// Do not use this method with lazy loaded fields.
+        /// </summary>
+        public IIndexableField GetField(String name)
+        {
+            foreach (IIndexableField field in fields)
+            {
+                if (field.Name.Equals(name))
+                {
+                    return field;
+                }
+            }
+            return null;
+        }
+
+        public IIndexableField[] GetFields(String name)
+        {
+            List<IIndexableField> result = new List<IIndexableField>();
+            foreach (IIndexableField field in fields)
+            {
+                if (field.Name.Equals(name))
+                {
+                    result.Add(field);
+                }
+            }
+
+            return result.ToArray();
+        }
+
+        public IList<IIndexableField> GetFields()
+        {
+            return fields;
+        }
+
+        private static readonly String[] NO_STRINGS = new String[0];
+
+        public String[] GetValues(String name)
+        {
+            List<String> result = new List<String>();
+            foreach (IIndexableField field in fields)
+            {
+                if (field.Name.Equals(name) && field.StringValue != null)
+                {
+                    result.Add(field.StringValue);
+                }
+            }
+
+            if (result.Count == 0)
+            {
+                return NO_STRINGS;
+            }
+
+            return result.ToArray();
+        }
+
+        public String Get(String name)
+        {
+            foreach (IIndexableField field in fields)
+            {
+                if (field.Name.Equals(name) && field.StringValue != null)
+                {
+                    return field.StringValue;
+                }
+            }
+            return null;
+        }
+
+        /// <summary>Prints the fields of a document for human consumption. </summary>
+        public override String ToString()
+        {
+            StringBuilder buffer = new StringBuilder();
+            buffer.Append("Document<");
+            for (int i = 0; i < fields.Count; i++)
+            {
+                IIndexableField field = fields[i];
+                buffer.Append(field.ToString());
+                if (i != fields.Count - 1)
+                    buffer.Append(" ");
+            }
+            buffer.Append(">");
+            return buffer.ToString();
+        }
+
+        internal IList<IIndexableField> fields_ForNUnit
+        {
+            get { return fields; }
+        }
+    }
 }